--- conflicted
+++ resolved
@@ -1,10 +1,6 @@
 {
   "name": "@gadgetinc/dateilager",
-<<<<<<< HEAD
-  "version": "1.2.3-pre.9f02602",
-=======
   "version": "0.9.4",
->>>>>>> 9b824f27
   "homepage": "https://github.com/gadget-inc/dateilager",
   "bugs": "https://github.com/gadget-inc/dateilager/issues",
   "repository": {
